require 'concurrent'
require 'config_result'
require 'evaluator'
require 'network'
require 'statsig_event'
require 'statsig_logger'
require 'statsig_user'
require 'spec_store'

class Statsig
    include Concurrent::Async

    def initialize(secret_key)
        super()
        if !secret_key.is_a?(String) || !secret_key.start_with?('secret-')
          raise 'Invalid secret key provided. Provide your project secret key from the Statsig console'
        end
        @shutdown = false
        @secret_key = secret_key
        @net = Network.new(secret_key, 'https://api.statsig.com/v1/')
        @statsig_metadata = {
          'sdkType' => 'ruby-server',
          'sdkVersion' => Gem::Specification::load('statsig.gemspec')&.version,
        }
        @logger = StatsigLogger.new(@net, @statsig_metadata)

<<<<<<< HEAD
        downloaded_specs = @net.download_config_specs
=======
        downloaded_specs = @net.download_config_specs()
        if !downloaded_specs.nil?
          @initialized = true
        end

>>>>>>> a9a94330
        @store = SpecStore.new(downloaded_specs)
        @evaluator = Evaluator.new(@store)

        @polling_thread = @net.poll_for_changes(-> (config_specs) { @store.process(config_specs) })
    end
  
    def check_gate(user, gate_name)
      if !user.nil? && !user.instance_of?(StatsigUser)
        raise 'Must provide a valid StatsigUser'
      end
      if !gate_name.is_a?(String) || gate_name.empty?
        raise 'Invalid gate_name provided'
      end
      check_shutdown()
      if !@initialized
        return false
      end

      res = @evaluator.check_gate(user, gate_name)
      if res.nil?
        res = ConfigResult.new(gate_name)
      end

      if res == $fetch_from_server
        res = check_gate_fallback(user, gate_name)
      end

      @logger.logGateExposure(user, res.name, res.gate_value, res.rule_id)
      return res.gate_value
    end

    def get_config(user, dynamic_config_name)
      if !user.nil? && !user.instance_of?(StatsigUser)
        raise 'Must provide a valid StatsigUser or nil'
      end
      if !dynamic_config_name.is_a?(String) || dynamic_config_name.empty?
        raise "Invalid dynamic_config_name provided"
      end
      check_shutdown()
      if !@initialized
        return DynamicConfig.new(dynamic_config_name)
      end

      res = @evaluator.get_config(user, dynamic_config_name)
      if res.nil?
        res = ConfigResult.new(dynamic_config_name)
      end

      if res == $fetch_from_server
        res = get_config_fallback(user, dynamic_config_name)
      end

<<<<<<< HEAD
      res[:config_value]
=======
      result_config = DynamicConfig.new(res.name, res.json_value, res.rule_id)
      @logger.logConfigExposure(user, result_config.name, result_config.rule_id)
      return result_config
>>>>>>> a9a94330
    end

    def log_event(user, event_name, value = nil, metadata = nil)
      if !user.nil? && !user.instance_of?(StatsigUser)
        raise 'Must provide a valid StatsigUser or nil'
      end
      check_shutdown()

      event = StatsigEvent.new(event_name)
      event.user = user&.serialize
      event.value = value
      event.metadata = metadata
      event.statsig_metadata = @statsig_metadata
      @logger.log_event(event)
    end

    def shutdown
      @shutdown = true
      @logger.flush
      @polling_thread&.exit
    end

    private

    def check_shutdown
      if @shutdown
        puts 'SDK has been shutdown.  Updates in the Statsig Console will no longer reflect.'
      end
    end

    def check_gate_fallback(user, gate_name)
      network_result = @net.check_gate(user, gate_name)
      if network_result.nil?
        config_result = ConfigResult.new(gate_name)
        return config_result
      end

      config_result = ConfigResult.new(
        network_result['name'],
        network_result['value'],
        {},
        network_result['rule_id'],
      )
      return config_result
    end

    def get_config_fallback(user, dynamic_config_name)
      network_result = @net.get_config(user, dynamic_config_name)
      if network_result.nil?
        config_result = ConfigResult.new(dynamic_config_name)
        return config_result
      end

      config_result = ConfigResult.new(
        network_result['name'],
        false,
        network_result['value'],
        network_result['rule_id'],
      )
      return config_result
    end
  end<|MERGE_RESOLUTION|>--- conflicted
+++ resolved
@@ -24,15 +24,11 @@
         }
         @logger = StatsigLogger.new(@net, @statsig_metadata)
 
-<<<<<<< HEAD
         downloaded_specs = @net.download_config_specs
-=======
-        downloaded_specs = @net.download_config_specs()
-        if !downloaded_specs.nil?
+        unless downloaded_specs.nil?
           @initialized = true
         end
 
->>>>>>> a9a94330
         @store = SpecStore.new(downloaded_specs)
         @evaluator = Evaluator.new(@store)
 
@@ -46,8 +42,8 @@
       if !gate_name.is_a?(String) || gate_name.empty?
         raise 'Invalid gate_name provided'
       end
-      check_shutdown()
-      if !@initialized
+      check_shutdown
+      unless @initialized
         return false
       end
 
@@ -61,7 +57,7 @@
       end
 
       @logger.logGateExposure(user, res.name, res.gate_value, res.rule_id)
-      return res.gate_value
+      res.gate_value
     end
 
     def get_config(user, dynamic_config_name)
@@ -71,8 +67,8 @@
       if !dynamic_config_name.is_a?(String) || dynamic_config_name.empty?
         raise "Invalid dynamic_config_name provided"
       end
-      check_shutdown()
-      if !@initialized
+      check_shutdown
+      unless @initialized
         return DynamicConfig.new(dynamic_config_name)
       end
 
@@ -85,20 +81,16 @@
         res = get_config_fallback(user, dynamic_config_name)
       end
 
-<<<<<<< HEAD
-      res[:config_value]
-=======
       result_config = DynamicConfig.new(res.name, res.json_value, res.rule_id)
       @logger.logConfigExposure(user, result_config.name, result_config.rule_id)
-      return result_config
->>>>>>> a9a94330
+      result_config
     end
 
     def log_event(user, event_name, value = nil, metadata = nil)
       if !user.nil? && !user.instance_of?(StatsigUser)
         raise 'Must provide a valid StatsigUser or nil'
       end
-      check_shutdown()
+      check_shutdown
 
       event = StatsigEvent.new(event_name)
       event.user = user&.serialize
@@ -129,13 +121,12 @@
         return config_result
       end
 
-      config_result = ConfigResult.new(
+      ConfigResult.new(
         network_result['name'],
         network_result['value'],
         {},
         network_result['rule_id'],
       )
-      return config_result
     end
 
     def get_config_fallback(user, dynamic_config_name)
@@ -145,12 +136,11 @@
         return config_result
       end
 
-      config_result = ConfigResult.new(
+      ConfigResult.new(
         network_result['name'],
         false,
         network_result['value'],
         network_result['rule_id'],
       )
-      return config_result
     end
   end