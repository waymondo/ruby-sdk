--- conflicted
+++ resolved
@@ -23,16 +23,11 @@
   sig { returns(T.nilable(String)) }
   attr_accessor :group_name
 
-<<<<<<< HEAD
   sig { returns(String) }
   attr_accessor :id_type
 
   sig { params(name: String, value: T::Hash[String, T.untyped], rule_id: String, group_name: String, id_type: String).void }
-  def initialize(name, value = {}, rule_id = '', group_name = '', id_type = '')
-=======
-  sig { params(name: String, value: T::Hash[String, T.untyped], rule_id: String, group_name: T.nilable(String)).void }
-  def initialize(name, value = {}, rule_id = '', group_name = nil)
->>>>>>> be8c399f
+  def initialize(name, value = {}, rule_id = '', group_name = nil, id_type = '')
     @name = name
     @value = value
     @rule_id = rule_id
